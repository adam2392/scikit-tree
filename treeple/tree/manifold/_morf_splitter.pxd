--- conflicted
+++ resolved
@@ -32,10 +32,6 @@
     # an input data vector. The input data is vectorized, so `data_height` and
     # `data_width` are used to determine the vectorized indices corresponding to
     # (x,y) coordinates in the original un-vectorized data.
-<<<<<<< HEAD
-
-=======
->>>>>>> 7e9dc226
     cdef public intp_t ndim                       # The number of dimensions of the input data
     cdef const intp_t[:] data_dims                # The dimensions of the input data
     cdef const intp_t[:] min_patch_dims           # The minimum size of the patch to sample in each dimension
@@ -55,11 +51,7 @@
 
     cdef intp_t[::1] _index_data_buffer
     cdef intp_t[::1] _index_patch_buffer
-<<<<<<< HEAD
     cdef intp_t[:] patch_sampled_size             # A buffer to store the dimensions of the sampled patch
-=======
-    cdef intp_t[:] patch_sampled_size                # A buffer to store the dimensions of the sampled patch
->>>>>>> 7e9dc226
     cdef intp_t[:] unraveled_patch_point          # A buffer to store the unraveled patch point
 
     # All oblique splitters (i.e. non-axis aligned splitters) require a
